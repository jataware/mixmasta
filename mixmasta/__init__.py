--- conflicted
+++ resolved
@@ -2,8 +2,4 @@
 
 __author__ = """Brandon Rose"""
 __email__ = "brandon@jataware.com"
-<<<<<<< HEAD
-__version__ = "0.6.0"
-=======
-__version__ = "0.5.21"
->>>>>>> 2aae96da
+__version__ = "0.6.0"