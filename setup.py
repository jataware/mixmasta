#!/usr/bin/env python

"""The setup script."""

from setuptools import find_packages, setup


def read_requirements(path: str):
    with open(path) as f:
        return f.read().splitlines()


with open("README.md") as readme_file:
    readme = readme_file.read()

with open("HISTORY.md") as history_file:
    history = history_file.read()

install_requirements = read_requirements("requirements.txt")

setup(
    author="Brandon Rose",
    author_email="brandon@jataware.com",
    python_requires=">=3.5",
    classifiers=[
        "Development Status :: 2 - Pre-Alpha",
        "Intended Audience :: Developers",
        "License :: OSI Approved :: MIT License",
        "Natural Language :: English",
        "Programming Language :: Python :: 3",
        "Programming Language :: Python :: 3.5",
        "Programming Language :: Python :: 3.6",
        "Programming Language :: Python :: 3.7",
        "Programming Language :: Python :: 3.8",
    ],
    description="A library for common scientific model transforms",
    entry_points={
        "console_scripts": [
            "mixmasta=mixmasta.cli:cli",
        ],
    },
    setup_requires=["numpy>=1.20.1"],  # This is not working as expected
    install_requires=install_requirements,
    license="MIT license",
    long_description=readme + "\n\n" + history,
    long_description_content_type="text/markdown",
    include_package_data=True,
    keywords="mixmasta",
    name="mixmasta",
    package_data={'mixmasta' : ['data/*']},
    packages=find_packages(include=["mixmasta", "mixmasta.*"]),
    test_suite="tests",
    url="https://github.com/jataware/mixmasta",
<<<<<<< HEAD
    version='0.6.1',
=======
    version='0.6.2',
>>>>>>> 951576a2
    zip_safe=False,
)<|MERGE_RESOLUTION|>--- conflicted
+++ resolved
@@ -51,10 +51,6 @@
     packages=find_packages(include=["mixmasta", "mixmasta.*"]),
     test_suite="tests",
     url="https://github.com/jataware/mixmasta",
-<<<<<<< HEAD
-    version='0.6.1',
-=======
     version='0.6.2',
->>>>>>> 951576a2
     zip_safe=False,
 )